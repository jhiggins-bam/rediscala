package redis

import akka.actor._
import akka.util.Helpers
import redis.commands._
import scala.concurrent._
import java.net.InetSocketAddress
import redis.actors.{RedisSubscriberActorWithCallback, RedisClientActor}
import redis.api.pubsub._
import java.util.concurrent.atomic.AtomicLong
import akka.event.Logging

trait RedisCommands
  extends Keys
  with Strings
  with Hashes
  with Lists
  with Sets
  with SortedSets
  with Publish
  with Scripting
  with Connection
  with Server

abstract class RedisClientActorLike(system: ActorSystem) extends ActorRequest {
  var host: String
  var port: Int
  val name: String
  val password: Option[String] = None
  val db: Option[Int] = None
  implicit val executionContext = system.dispatcher

  val redisConnection: ActorRef = system.actorOf(
    Props(classOf[RedisClientActor], new InetSocketAddress(host, port), getConnectOperations)
      .withDispatcher(Redis.dispatcher),
    name + '-' + Redis.tempName()
  )

  def reconnect(host: String = host, port: Int = port) = {
    if (this.host != host || this.port != port) {
      this.host = host
      this.port = port
      redisConnection ! new InetSocketAddress(host, port)
    }
  }

  def onConnect(redis: RedisCommands): Unit = {
    password.foreach(redis.auth(_)) // TODO log on auth failure
    db.foreach(redis.select(_))
  }

  def getConnectOperations: () => Seq[Operation[_, _]] = () => {
    val self = this
    val redis = new BufferedRequest with RedisCommands {
      implicit val executionContext: ExecutionContext = self.executionContext
    }
    onConnect(redis)
    redis.operations.result()
  }

  /**
   * Disconnect from the server (stop the actor)
   */
  def stop() {
    system stop redisConnection
  }
}

case class RedisClient(var host: String = "localhost",
                       var port: Int = 6379,
                       override val password: Option[String] = None,
                       override val db: Option[Int] = None,
                       name: String = "RedisClient")
                      (implicit _system: ActorSystem) extends RedisClientActorLike(_system) with RedisCommands with Transactions {

}

case class RedisBlockingClient(var host: String = "localhost",
                               var port: Int = 6379,
                               override val password: Option[String] = None,
                               override val db: Option[Int] = None,
                               name: String = "RedisBlockingClient")
                              (implicit _system: ActorSystem) extends RedisClientActorLike(_system) with BLists {
}

case class RedisPubSub(
                        host: String = "localhost",
                        port: Int = 6379,
                        channels: Seq[String],
                        patterns: Seq[String],
                        onMessage: Message => Unit = _ => {},
                        onPMessage: PMessage => Unit = _ => {},
                        authPassword: Option[String] = None,
                        name: String = "RedisPubSub"
                        )(implicit system: ActorSystem) {

  val redisConnection: ActorRef = system.actorOf(
    Props(classOf[RedisSubscriberActorWithCallback],
      new InetSocketAddress(host, port), channels, patterns, onMessage, onPMessage, authPassword)
      .withDispatcher(Redis.dispatcher),
    name + '-' + Redis.tempName()
  )

  /**
   * Disconnect from the server (stop the actor)
   */
  def stop() {
    system stop redisConnection
  }

  def subscribe(channels: String*) {
    redisConnection ! SUBSCRIBE(channels: _*)
  }

  def unsubscribe(channels: String*) {
    redisConnection ! UNSUBSCRIBE(channels: _*)
  }

  def psubscribe(patterns: String*) {
    redisConnection ! PSUBSCRIBE(patterns: _*)
  }

  def punsubscribe(patterns: String*) {
    redisConnection ! PUNSUBSCRIBE(patterns: _*)
  }
}

trait SentinelCommands
  extends Sentinel

case class SentinelClient(var host: String = "localhost",
                          var port: Int = 26379,
                          onMasterChange: (String, String, Int) => Unit = (masterName: String, ip: String, port: Int) => {},
                          onNewSentinel:  (String, String, Int) => Unit = (masterName: String, sentinelip: String, sentinelport: Int) => {},
                          onSentinelDown: (String, String, Int) => Unit = (masterName: String, sentinelip: String, sentinelport: Int) => {},
                          name: String = "SentinelClient")
                         (implicit _system: ActorSystem) extends RedisClientActorLike(_system) with SentinelCommands {
  val system: ActorSystem = _system

  val log = Logging.getLogger(system, this)

  val channels = Seq("+switch-master", "+sentinel", "+sdown", "+failover-state-send-slaveof-noone")

  val onMessage = (message: Message) => {
    if (log.isDebugEnabled)
      log.debug(s"SentinelClient.onMessage: message received: $message")

    message match {
      case Message("+switch-master", data) => {
        data.split(" ") match {
          case Array(master, oldip, oldport, newip, newport) =>
            onMasterChange(master, newip, newport.toInt)
          case _ => {}
        }
      }
      case Message("+failover-state-send-slaveof-noone", data) => {
        data.split(" ") match {
          case Array("slave", slaveName, slaveip, slaveport, "@", master, masterip, masterport) =>
            onMasterChange(master, slaveip, slaveport.toInt)
          case _ => {}
        }
      }
      case Message("+sentinel", data) => {
        data.split(" ") match {
          case Array("sentinel", sentName, sentinelip, sentinelport, "@", master, masterip, masterport) =>
            onNewSentinel(master, sentinelip, sentinelport.toInt)
          case _ => {}
        }
      }
      case Message("+sdown", data) => {
        data.split(" ") match {
          case Array("sentinel", sentName, sentinelip, sentinelport, "@", master, masterip, masterport) =>
            onSentinelDown(master, sentinelip, sentinelport.toInt)
          case _ => {}
        }
      }
      case _ => {
        log.warning(s"SentinelClient.onMessage: unexpected message received: $message")
      }
    }
  }

  val redisPubSubConnection: ActorRef = system.actorOf(
    Props(classOf[RedisSubscriberActorWithCallback],
      new InetSocketAddress(host, port), channels, Seq(), onMessage, (pmessage: PMessage) => {}, None)
      .withDispatcher(Redis.dispatcher),
    name + '-' + Redis.tempName()
  )

  /**
   * Disconnect from the server (stop the actors)
   */
  override def stop() {
    system stop redisConnection
    system stop redisPubSubConnection
  }

}

abstract class SentinelMonitored(system: ActorSystem) {
  val sentinels: Seq[(String, Int)]
  val master: String
  val onMasterChange: (String, Int) => Unit

  implicit val executionContext = system.dispatcher

  val sentinelClients =
        collection.mutable.Map(
          sentinels.map(hp =>
            (makeSentinelClientKey(hp._1, hp._2), makeSentinelClient(hp._1, hp._2))
          ):_*
        )

  def makeSentinelClientKey(host: String, port: Int) = s"$host:$port"

  def makeSentinelClient(host: String, port: Int): SentinelClient = {
    new SentinelClient(host, port, onSwitchMaster, onNewSentinel, onSentinelDown, "SMSentinelClient")(system)
  }


  def onSwitchMaster(masterName: String, ip: String, port: Int) = {
    if (master == masterName)
      onMasterChange(ip, port)
  }

  def onNewSentinel(masterName: String, sentinelip: String, sentinelport: Int) = {
    val k = makeSentinelClientKey(sentinelip, sentinelport)
    if (master == masterName && !sentinelClients.contains(k)) {
      sentinelClients.synchronized {
        if (!sentinelClients.contains(k))
          sentinelClients += k -> makeSentinelClient(sentinelip, sentinelport)
      }
    }
  }

  def onSentinelDown(masterName: String, sentinelip: String, sentinelport: Int) = {
    val k = makeSentinelClientKey(sentinelip, sentinelport)
    if (master == masterName && sentinelClients.contains(k)) {
      sentinelClients.synchronized {
        if (sentinelClients.contains(k))
          sentinelClients -= k
      }
    }
  }

  def withMasterAddr[T](initFunction: (String, Int) => T): T = {
    import scala.concurrent.duration._

    val f = sentinelClients.values.map(_.getMasterAddr(master))
    val ff = Future.find(f) { case Some((_: String, _: Int)) => true case _ => false }
                   .map {
                      case Some(Some((ip: String, port: Int))) => initFunction(ip, port)
                      case _ => throw new Exception(s"No such master '$master'")
                   }

    Await.result(ff, 15 seconds)
  }
}

abstract class SentinelMonitoredRedisClientLike(system: ActorSystem) extends SentinelMonitored(system) with ActorRequest {
  val redisClient: RedisClientActorLike
  val onMasterChange = (ip: String, port: Int) => {
    redisClient.reconnect(ip, port)
  }

  def redisConnection = redisClient.redisConnection

  /**
   * Disconnect from the server (stop the actors)
   */
  def stop() = {
    redisClient.stop()
    sentinelClients.values.foreach(_.stop())
  }

}

case class SentinelMonitoredRedisClient( sentinels: Seq[(String, Int)] = Seq(("localhost", 26379)),
                                         master: String)
                                       (implicit system: ActorSystem) extends SentinelMonitoredRedisClientLike(system) with RedisCommands with Transactions {

  val redisClient: RedisClient = withMasterAddr((ip, port) => {
    new RedisClient(ip, port, name = "SMRedisClient")
  })

}

<<<<<<< HEAD
case class SentinelMonitoredRedisBlockingClient(sentinelHost: String = "localhost",
                                                sentinelPort: Int = 26379,
                                                master: String)
                                               (implicit system: ActorSystem) extends SentinelMonitoredRedisClientLike(system) with BLists {
=======
case class SentinelMonitoredRedisBlockingClient( sentinels: Seq[(String, Int)] = Seq(("localhost", 26379)),
                                                 master: String)
                                               (implicit system: ActorSystem) extends SentinelMonitoredRedisClientLike(system) with RedisCommands with Transactions {
>>>>>>> 887a6747
  val redisClient: RedisBlockingClient = withMasterAddr((ip, port) => {
    new RedisBlockingClient(ip, port, name = "SMRedisClient")
  })
}

private[redis] object Redis {

  val dispatcher = "rediscala.rediscala-client-worker-dispatcher"

  val tempNumber = new AtomicLong

  def tempName() = Helpers.base64(tempNumber.getAndIncrement())

}<|MERGE_RESOLUTION|>--- conflicted
+++ resolved
@@ -285,16 +285,10 @@
 
 }
 
-<<<<<<< HEAD
-case class SentinelMonitoredRedisBlockingClient(sentinelHost: String = "localhost",
-                                                sentinelPort: Int = 26379,
-                                                master: String)
-                                               (implicit system: ActorSystem) extends SentinelMonitoredRedisClientLike(system) with BLists {
-=======
+
 case class SentinelMonitoredRedisBlockingClient( sentinels: Seq[(String, Int)] = Seq(("localhost", 26379)),
                                                  master: String)
-                                               (implicit system: ActorSystem) extends SentinelMonitoredRedisClientLike(system) with RedisCommands with Transactions {
->>>>>>> 887a6747
+                                               (implicit system: ActorSystem) extends SentinelMonitoredRedisClientLike(system) with BLists {
   val redisClient: RedisBlockingClient = withMasterAddr((ip, port) => {
     new RedisBlockingClient(ip, port, name = "SMRedisClient")
   })
